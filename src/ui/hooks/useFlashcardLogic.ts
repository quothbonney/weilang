--- conflicted
+++ resolved
@@ -57,12 +57,8 @@
 
     setIsReviewing(true);
     try {
-<<<<<<< HEAD
       const updatedCard = await reviewWord(currentCard.id, quality);
-      advanceSession();
-=======
-      await reviewWord(currentCard.id, quality);
-      
+
       if (quality === 'again') {
         // For wrong answers, requeue the card and don't advance
         requeueCard(currentCard);
@@ -70,7 +66,10 @@
         // For correct answers, advance normally
         advanceSession();
       }
->>>>>>> 5f74cfaa
+
+      if (quality === 'again' || updatedCard.status === 'learning') {
+        requeueCard(updatedCard);
+      }
 
       if (quality === 'again' || updatedCard.status === 'learning') {
         requeueCard(updatedCard);
