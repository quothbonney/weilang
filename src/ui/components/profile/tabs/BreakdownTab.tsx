--- conflicted
+++ resolved
@@ -38,15 +38,10 @@
   // Analyze characters using the new radicalBreakdown data
   const analyzeCharacters = (): CharacterData[] => {
     const characters = word.hanzi.split('');
-<<<<<<< HEAD
     return characters.map((char, index) => {
       const charComponent = profile?.characterComponents?.find(
         c => c.type === 'character' && c.position === index
-=======
-    return characters.map((char, idx) => {
-      const charComponent = profile?.characterComponents?.find(
-        c => c.type === 'character' && c.position === idx
->>>>>>> 6002e7c4
+
       );
       
       const relatedWords = words
