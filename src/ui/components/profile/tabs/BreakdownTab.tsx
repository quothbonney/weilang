import React from "react";
import { View, Text, TouchableOpacity } from "react-native";
import { useWordProfile } from "../WordProfileProvider";
import { useStore } from "../../../hooks/useStore";

interface CharacterData {
  character: string;
  meaning: string;
  pinyin: string;
  strokes: number;
  radical?: {
    character: string;
    meaning: string;
    pinyin: string;
    strokes: number;
    position: string;
  };
  components: string[];
  relatedWords: Array<{ hanzi: string; meaning: string; id: string }>;
}

export function BreakdownTab() {
  const { word, profile } = useWordProfile();
  const { words } = useStore();

  // Debug logging
  console.log('🔍 BreakdownTab Debug:', {
    word: word.hanzi,
    hasProfile: !!profile,
    hasRadicalBreakdown: !!profile?.radicalBreakdown,
    hasCharacters: !!profile?.radicalBreakdown?.characters,
    charactersLength: profile?.radicalBreakdown?.characters?.length || 0,
    hasCharacterComponents: !!profile?.characterComponents,
    characterComponentsLength: profile?.characterComponents?.length || 0,
    profileKeys: profile ? Object.keys(profile) : []
  });

  // Analyze characters using the new radicalBreakdown data
  const analyzeCharacters = (): CharacterData[] => {
<<<<<<< HEAD
    const characters = word.hanzi.split('');
    return characters.map((char, idx) => {
      const charComponent = profile?.characterComponents?.find(
        c => c.type === 'character' && c.position === idx
      );
      
      // Find other words in dataset that contain this character
=======
    // Fallback to old method only, ignore radicalBreakdown
    return word.hanzi.split('').map((char) => {
      const charComponent = profile?.characterComponents?.find(c => c.char === char);
>>>>>>> 37bf2621
      const relatedWords = words
        .filter(w => w.hanzi.includes(char) && w.id !== word.id)
        .slice(0, 6)
        .map(w => ({ hanzi: w.hanzi, meaning: w.meaning, id: w.id }));

      return {
        character: char,
        meaning: charComponent?.meaning || 'Loading...',
        pinyin: charComponent?.pinyin || 'Loading...',
        strokes: charComponent?.strokes || 8,
        components: [],
        relatedWords,
      };
    });
  };

  const characterBreakdown = analyzeCharacters();

  // Hide radicals/components section
  // const radicalsAndComponents = getAllRadicalsAndComponents();

  return (
    <View className="p-4 space-y-6">
      {/* Character Section - matching the concept art design */}
      <View>
        <Text className="text-2xl font-bold text-gray-900 mb-4">Character</Text>
        
        {/* Multi-character breakdown - like the concept art */}
        <View className="flex-row space-x-4">
          {characterBreakdown?.map((charData, index) => (
            <View key={index} className="flex-1 bg-white rounded-2xl p-6 shadow-sm border border-gray-100">
              <View className="items-center">
                <Text className="text-6xl font-light text-gray-900 mb-3">{charData.character}</Text>
                <Text className="text-lg font-medium text-gray-600 mb-1">
                  {word.hanzi.split('')[index] === charData.character ? 
                    word.pinyin.split(' ')[index] || charData.pinyin : charData.pinyin}
                </Text>
                <Text className="text-base text-gray-700 text-center">
                  {index === 0 ? word.meaning.split(',')[0] || word.meaning : charData.meaning}
                </Text>
              </View>
            </View>
          ))}
        </View>
      </View>

      {/* Examples Section - preserved from original */}
      <View>
        <Text className="text-2xl font-bold text-gray-900 mb-4">Examples</Text>
        
        {profile?.examples && profile.examples.length > 0 ? (
          <View className="space-y-4">
            {profile.examples.slice(0, 1).map((example, index) => (
              <View key={index} className="bg-white rounded-xl p-6 shadow-sm border border-gray-100">
                {/* HSK Level Badge */}
                <View className="flex-row items-center mb-4">
                  <View className="bg-purple-100 px-3 py-1 rounded-full mr-3">
                    <Text className="text-purple-700 font-semibold text-sm">HSK 5</Text>
                  </View>
                  <View className="bg-blue-100 px-3 py-1 rounded-full">
                    <Text className="text-blue-700 font-medium text-sm">考</Text>
                  </View>
                </View>
                
                {/* Example sentence */}
                <Text className="text-lg font-medium text-gray-900 mb-2 leading-relaxed">
                  {example.hanzi}
                </Text>
                <Text className="text-base text-gray-600 mb-3 leading-relaxed">
                  {example.pinyin}
                </Text>
                <Text className="text-base text-gray-700 italic leading-relaxed">
                  {example.gloss}
                </Text>
              </View>
            ))}
          </View>
        ) : (
          <View className="bg-white rounded-xl p-8 shadow-sm border border-gray-100">
            <Text className="text-gray-500 text-center">
              Example sentences will appear here once generated.
            </Text>
          </View>
        )}
      </View>

      {/* Related words - enhanced with radical connections */}
      {characterBreakdown && characterBreakdown.some(char => char.relatedWords.length > 0) && (
        <View>
          <Text className="text-xl font-semibold text-gray-900 mb-4">Found in your vocabulary</Text>
          <View className="flex-row flex-wrap">
            {characterBreakdown
              .flatMap(char => char.relatedWords)
              .slice(0, 6)
              .map((relWord, idx) => (
                <TouchableOpacity 
                  key={idx} 
                  className="bg-white border border-gray-200 px-4 py-3 rounded-xl mr-3 mb-3 shadow-sm"
                >
                  <Text className="text-gray-900 font-medium text-center">{relWord.hanzi}</Text>
                  <Text className="text-gray-600 text-xs text-center mt-1">{relWord.meaning}</Text>
                </TouchableOpacity>
            ))}
          </View>
        </View>
      )}
    </View>
  );
} <|MERGE_RESOLUTION|>--- conflicted
+++ resolved
@@ -37,19 +37,12 @@
 
   // Analyze characters using the new radicalBreakdown data
   const analyzeCharacters = (): CharacterData[] => {
-<<<<<<< HEAD
     const characters = word.hanzi.split('');
     return characters.map((char, idx) => {
       const charComponent = profile?.characterComponents?.find(
         c => c.type === 'character' && c.position === idx
       );
       
-      // Find other words in dataset that contain this character
-=======
-    // Fallback to old method only, ignore radicalBreakdown
-    return word.hanzi.split('').map((char) => {
-      const charComponent = profile?.characterComponents?.find(c => c.char === char);
->>>>>>> 37bf2621
       const relatedWords = words
         .filter(w => w.hanzi.includes(char) && w.id !== word.id)
         .slice(0, 6)
