import React, { useState, useEffect } from "react";
import { View, Text, TextInput, TouchableOpacity, ScrollView, Alert } from "react-native";
import {
  Select,
  SelectTrigger,
  SelectInput,
  SelectIcon,
  SelectPortal,
  SelectBackdrop,
  SelectContent,
  SelectItem,
} from "@gluestack-ui/themed";
import { ChevronDown } from "lucide-react-native";
import { useStore } from "../src/ui/hooks/useStore";
import { getWordRepository } from "../src/platform/storageProvider";
import { CloudSyncService } from "../src/infra/services/cloudSyncService";
import { storage } from "../src/platform/storageUtils";
import { ExampleGenerationMode, ModelOption } from "../src/ui/hooks/useStore";
import SettingsSection from "../src/ui/components/settings/SettingsSection";
import ToggleSwitch from "../src/ui/components/settings/ToggleSwitch";
import { AZURE_TTS_KEY } from "../env";
import { CloudSyncService } from "../src/infra/services/cloudSyncService";
import { getWordRepository } from "../src/platform/storageProvider";

const API_KEY_STORAGE_KEY = 'weilang_api_key';
const TTS_KEY_STORAGE_KEY = 'weilang_tts_key';
const GENERATION_MODE_STORAGE_KEY = 'weilang_generation_mode';
const SELECTED_MODEL_STORAGE_KEY = 'weilang_selected_model';

const GENERATION_MODES: { key: ExampleGenerationMode; label: string; description: string }[] = [
  {
    key: 'strict',
    label: 'Strict (Known Words Only)',
    description: 'Use only words you\'ve learned and reviewed'
  },
  {
    key: 'some-ood',
    label: 'Flexible (Some New Words)',
    description: 'Add 1-2 new words for natural sentences'
  },
  {
    key: 'many-ood',
    label: 'Relaxed (Many New Words)',
    description: 'Use additional common words freely'
  },
  {
    key: 'independent',
    label: 'Independent (Any Words)',
    description: 'Generate beginner-friendly sentences independently'
  }
];

const MODEL_OPTIONS: { key: ModelOption; label: string; description: string }[] = [
  {
    key: 'deepseek-ai/DeepSeek-V3',
    label: 'DeepSeek V3',
    description: 'Latest model with excellent Chinese support'
  },
  {
    key: 'meta-llama/Meta-Llama-3.1-405B-Instruct-Turbo',
    label: 'Llama 3.1 405B Turbo',
    description: 'Large model with strong reasoning capabilities'
  },
  {
    key: 'Qwen/Qwen2.5-72B-Instruct-Turbo',
    label: 'Qwen 2.5 72B Turbo',
    description: 'Optimized for Chinese language tasks'
  }
];

export default function SettingsScreen() {
  const {
    apiKey,
    setApiKey,
    ttsApiKey,
    setTtsApiKey,
    exampleGenerationMode,
    setExampleGenerationMode,
    selectedModel,
    setSelectedModel,
    flashcardSettings,
    setFlashcardSettings,
    loadWords
  } = useStore();
  const [inputKey, setInputKey] = useState(apiKey || '');
  const [showKey, setShowKey] = useState(false);
  const [inputTtsKey, setInputTtsKey] = useState(ttsApiKey || AZURE_TTS_KEY || '');
  const [showTtsKey, setShowTtsKey] = useState(false);
  const cloudSync = React.useMemo(() => new CloudSyncService(), []);
  const [syncMessage, setSyncMessage] = useState('');

  useEffect(() => {
    // Update input when store updates
    setInputKey(apiKey || '');
    setInputTtsKey(ttsApiKey || AZURE_TTS_KEY || '');
  }, [apiKey, ttsApiKey]);

  const saveApiKey = async () => {
    try {
      if (inputKey.trim()) {
        await storage.setItem(API_KEY_STORAGE_KEY, inputKey.trim());
        setApiKey(inputKey.trim());
        Alert.alert('Success', 'API key saved successfully');
      } else {
        await storage.removeItem(API_KEY_STORAGE_KEY);
        setApiKey(null);
        Alert.alert('Success', 'API key removed');
      }
    } catch (error) {
      Alert.alert('Error', 'Failed to save API key');
    }
  };

  const saveTtsKey = async () => {
    try {
      if (inputTtsKey.trim()) {
        await storage.setItem(TTS_KEY_STORAGE_KEY, inputTtsKey.trim());
        setTtsApiKey(inputTtsKey.trim());
        Alert.alert('Success', 'TTS key saved successfully');
      } else {
        await storage.removeItem(TTS_KEY_STORAGE_KEY);
        setTtsApiKey(null);
        Alert.alert('Success', 'TTS key removed');
      }
    } catch (error) {
      Alert.alert('Error', 'Failed to save TTS key');
    }
  };

  const changeGenerationMode = async (mode: ExampleGenerationMode) => {
    try {
      setExampleGenerationMode(mode);
      await storage.setItem(GENERATION_MODE_STORAGE_KEY, mode);
    } catch (error) {
      console.error('Failed to save generation mode:', error);
    }
  };

  const changeModel = async (model: ModelOption) => {
    try {
      setSelectedModel(model);
      await storage.setItem(SELECTED_MODEL_STORAGE_KEY, model);
    } catch (error) {
      console.error('Failed to save model selection:', error);
    }
  };

  const togglePinyin = () => {
    setFlashcardSettings({ showPinyin: !flashcardSettings.showPinyin });
  };

  const toggleDeckFlip = () => {
    setFlashcardSettings({ deckFlipped: !flashcardSettings.deckFlipped });
  };

  const toggleAutoPlayTTS = () => {
    setFlashcardSettings({ autoPlayTTS: !flashcardSettings.autoPlayTTS });
  };

  const handleBackup = async () => {
<<<<<<< HEAD
    try {
      await cloudSync.backupWords(getWordRepository());
      setSyncMessage('Backup uploaded to Cloudflare R2');
    } catch (error) {
      console.error('Backup failed', error);
      setSyncMessage('Failed to upload backup');
=======
    const repo = getWordRepository();
    const service = new CloudSyncService();
    try {
      await service.backupWords(repo);
      Alert.alert('Success', 'Data uploaded to Cloudflare R2');
    } catch (error) {
      console.error('Failed to backup words:', error);
      Alert.alert('Error', 'Failed to upload data');
>>>>>>> d2106c75
    }
  };

  const handleRestore = async () => {
<<<<<<< HEAD
    try {
      await cloudSync.restoreWords(getWordRepository());
      await loadWords();
      setSyncMessage('Data synced from Cloudflare R2');
    } catch (error) {
      console.error('Restore failed', error);
      setSyncMessage('Failed to sync from cloud');
=======
    const repo = getWordRepository();
    const service = new CloudSyncService();
    try {
      await service.restoreWords(repo);
      await loadWords();
      Alert.alert('Success', 'Data synced from Cloudflare R2');
    } catch (error) {
      console.error('Failed to restore words:', error);
      Alert.alert('Error', 'Failed to sync data');
>>>>>>> d2106c75
    }
  };

  return (
    <ScrollView
      className="flex-1 bg-gray-50"
      contentContainerStyle={{ padding: 16, paddingBottom: 40 }}
      showsVerticalScrollIndicator={false}
      bounces
      keyboardShouldPersistTaps="handled"
    >
        <SettingsSection title="Together API Configuration">
          <Text className="text-gray-600 mb-4">
            Enter your Together API key to enable example sentence generation.
            {apiKey && !inputKey.startsWith('sk-') && (
              <Text className="text-green-600 italic"> (Loaded from .env file)</Text>
            )}
          </Text>

          <View className="flex-row items-center mb-4">
            <TextInput
              className="flex-1 border border-gray-300 rounded-lg px-3 py-2 text-base"
              value={inputKey}
              onChangeText={setInputKey}
              placeholder="Enter your API key"
              secureTextEntry={!showKey}
              autoCapitalize="none"
              autoCorrect={false}
            />
            <TouchableOpacity
              className="ml-2 px-3 py-2"
              onPress={() => setShowKey(!showKey)}
            >
              <Text className="text-blue-500 font-medium">{showKey ? 'Hide' : 'Show'}</Text>
            </TouchableOpacity>
          </View>

          <TouchableOpacity
            className="bg-blue-500 rounded-lg px-6 py-3 items-center"
            onPress={saveApiKey}
          >
            <Text className="text-white font-semibold text-base">Save API Key</Text>
          </TouchableOpacity>

          <Text className="text-xs text-gray-500 mt-2 italic">
            Get your API key from https://api.together.xyz
          </Text>
        </SettingsSection>

        <SettingsSection title="Azure TTS Configuration">
          <Text className="text-gray-600 mb-4">
            Provide an Azure TTS key for high quality speech synthesis.
            {AZURE_TTS_KEY ? (
              <Text className="text-green-600 italic"> (Loaded from .env file)</Text>
            ) : null}
          </Text>

          <View className="flex-row items-center mb-4">
            <TextInput
              className="flex-1 border border-gray-300 rounded-lg px-3 py-2 text-base"
              value={inputTtsKey}
              onChangeText={setInputTtsKey}
              placeholder="Enter your TTS key"
              secureTextEntry={!showTtsKey}
              autoCapitalize="none"
              autoCorrect={false}
            />
            <TouchableOpacity
              className="ml-2 px-3 py-2"
              onPress={() => setShowTtsKey(!showTtsKey)}
            >
              <Text className="text-blue-500 font-medium">{showTtsKey ? 'Hide' : 'Show'}</Text>
            </TouchableOpacity>
          </View>

          <TouchableOpacity
            className="bg-blue-500 rounded-lg px-6 py-3 items-center"
            onPress={saveTtsKey}
          >
            <Text className="text-white font-semibold text-base">Save TTS Key</Text>
          </TouchableOpacity>

          <Text className="text-xs text-gray-500 mt-2 italic">
            Azure portal &gt; Cognitive Services &gt; Speech
          </Text>
        </SettingsSection>

        <SettingsSection title="Flashcard Settings" description="Customize your flashcard learning experience.">
          <View className="flex-row justify-between items-center py-3 border-b border-gray-100">
            <View className="flex-1 mr-4">
              <Text className="text-base font-semibold text-gray-900 mb-1">Show Pinyin</Text>
              <Text className="text-sm text-gray-600">Display pinyin pronunciation guide on flashcards</Text>
            </View>
            <ToggleSwitch value={flashcardSettings.showPinyin} onChange={togglePinyin} />
          </View>

          <View className="flex-row justify-between items-center py-3 border-b border-gray-100">
            <View className="flex-1 mr-4">
              <Text className="text-base font-semibold text-gray-900 mb-1">Flip Deck Direction</Text>
              <Text className="text-sm text-gray-600">
                {flashcardSettings.deckFlipped
                  ? 'Show English → Write Chinese characters'
                  : 'Show Chinese → Recall English meaning'}
              </Text>
            </View>
            <ToggleSwitch value={flashcardSettings.deckFlipped} onChange={toggleDeckFlip} />
          </View>

          <View className="flex-row justify-between items-center py-3">
            <View className="flex-1 mr-4">
              <Text className="text-base font-semibold text-gray-900 mb-1">Auto-play TTS</Text>
              <Text className="text-sm text-gray-600">
                {flashcardSettings.autoPlayTTS
                  ? 'Automatically speak Chinese when answer is revealed'
                  : 'Manual audio playback only'}
              </Text>
            </View>
            <ToggleSwitch value={flashcardSettings.autoPlayTTS} onChange={toggleAutoPlayTTS} />
          </View>

          <View className="bg-gray-50 p-3 rounded-lg mt-4">
            <Text className="text-sm font-semibold text-gray-900 mb-2">Current Configuration:</Text>
            <Text className="text-sm text-gray-600 mb-1">• Pinyin: {flashcardSettings.showPinyin ? 'Shown' : 'Hidden'}</Text>
            <Text className="text-sm text-gray-600 mb-1">• Direction: {flashcardSettings.deckFlipped ? 'English → Chinese' : 'Chinese → English'}</Text>
            <Text className="text-sm text-gray-600">• Auto-play TTS: {flashcardSettings.autoPlayTTS ? 'Enabled' : 'Disabled'}</Text>
          </View>
        </SettingsSection>

        <SettingsSection title="Example Generation Mode" description="Choose how examples are generated when you have few or no learned words.">
          <View className="bg-gray-100 p-4 rounded-lg mb-4">
            <Text className="text-base font-semibold text-gray-900 mb-1">
              Current: {GENERATION_MODES.find(m => m.key === exampleGenerationMode)?.label}
            </Text>
            <Text className="text-sm text-gray-600">
              {GENERATION_MODES.find(m => m.key === exampleGenerationMode)?.description}
            </Text>
          </View>

          <View className="gap-3">
            {GENERATION_MODES.map((mode) => (
              <TouchableOpacity
                key={mode.key}
                className={`p-4 rounded-xl border-2 ${exampleGenerationMode === mode.key ? 'bg-blue-500 border-blue-500' : 'border-gray-200 bg-white'}`}
                onPress={() => changeGenerationMode(mode.key)}
              >
                <Text className={`text-base font-semibold mb-1 ${exampleGenerationMode === mode.key ? 'text-white' : 'text-gray-900'}`}>{mode.label}</Text>
                <Text className={`text-sm ${exampleGenerationMode === mode.key ? 'text-indigo-100' : 'text-gray-600'}`}>{mode.description}</Text>
              </TouchableOpacity>
            ))}
          </View>
        </SettingsSection>

        <SettingsSection title="AI Model Selection" description="Choose which AI model to use for generating examples and character meanings.">
          <View className="bg-blue-50 p-4 rounded-lg mb-4">
            <Text className="text-sm font-semibold text-blue-900 mb-2">Enhanced Character Analysis</Text>
            <Text className="text-sm text-blue-700">
              Character meanings are now generated using AI when database lookup fails, providing more comprehensive definitions.
            </Text>
          </View>
          
          <Select selectedValue={selectedModel} onValueChange={value => changeModel(value as ModelOption)}>
            <SelectTrigger>
              <SelectInput placeholder="Select model" />
              <SelectIcon><ChevronDown size={16} /></SelectIcon>
            </SelectTrigger>
            <SelectPortal>
              <SelectBackdrop />
              <SelectContent>
                {MODEL_OPTIONS.map(option => (
                  <SelectItem key={option.key} label={option.label} value={option.key} />
                ))}
              </SelectContent>
            </SelectPortal>
          </Select>
          
          <View className="mt-4 p-3 bg-gray-50 rounded-lg">
            <Text className="text-sm font-semibold text-gray-900 mb-2">Current Model:</Text>
            <Text className="text-sm text-gray-700 font-medium">
              {MODEL_OPTIONS.find(m => m.key === selectedModel)?.label}
            </Text>
            <Text className="text-xs text-gray-600 mt-1">
              {MODEL_OPTIONS.find(m => m.key === selectedModel)?.description}
            </Text>
          </View>
        </SettingsSection>

<<<<<<< HEAD
        <SettingsSection title="Cloud Sync" description="Backup your data to Cloudflare R2">
          <View className="flex-row mb-3">
            <TouchableOpacity
              className="flex-1 bg-blue-500 rounded-lg px-4 py-3 items-center mr-2"
              onPress={handleBackup}
            >
              <Text className="text-white font-semibold text-base">Upload Backup</Text>
            </TouchableOpacity>
            <TouchableOpacity
              className="flex-1 bg-blue-500 rounded-lg px-4 py-3 items-center"
              onPress={handleRestore}
            >
              <Text className="text-white font-semibold text-base">Sync From Cloud</Text>
            </TouchableOpacity>
          </View>
          {syncMessage ? (
            <Text className="text-sm text-gray-700">{syncMessage}</Text>
          ) : null}
=======
        <SettingsSection title="Cloud Sync" description="Backup or restore your words using Cloudflare R2.">
          <TouchableOpacity
            className="bg-blue-500 rounded-lg px-6 py-3 items-center mb-3"
            onPress={handleBackup}
          >
            <Text className="text-white font-semibold text-base">Upload to Cloud</Text>
          </TouchableOpacity>
          <TouchableOpacity
            className="bg-green-500 rounded-lg px-6 py-3 items-center"
            onPress={handleRestore}
          >
            <Text className="text-white font-semibold text-base">Sync from Cloud</Text>
          </TouchableOpacity>
>>>>>>> d2106c75
        </SettingsSection>

        <SettingsSection title="About">
          <Text className="text-gray-600 mb-1">魏Lang</Text>
          <Text className="text-gray-600 mb-1">Version 1.0.0</Text>
          <Text className="text-gray-600">Spaced repetition for Chinese learning</Text>
        </SettingsSection>
      </ScrollView>
  );
}
<|MERGE_RESOLUTION|>--- conflicted
+++ resolved
@@ -158,28 +158,16 @@
   };
 
   const handleBackup = async () => {
-<<<<<<< HEAD
     try {
       await cloudSync.backupWords(getWordRepository());
       setSyncMessage('Backup uploaded to Cloudflare R2');
     } catch (error) {
       console.error('Backup failed', error);
       setSyncMessage('Failed to upload backup');
-=======
-    const repo = getWordRepository();
-    const service = new CloudSyncService();
-    try {
-      await service.backupWords(repo);
-      Alert.alert('Success', 'Data uploaded to Cloudflare R2');
-    } catch (error) {
-      console.error('Failed to backup words:', error);
-      Alert.alert('Error', 'Failed to upload data');
->>>>>>> d2106c75
     }
   };
 
   const handleRestore = async () => {
-<<<<<<< HEAD
     try {
       await cloudSync.restoreWords(getWordRepository());
       await loadWords();
@@ -187,17 +175,6 @@
     } catch (error) {
       console.error('Restore failed', error);
       setSyncMessage('Failed to sync from cloud');
-=======
-    const repo = getWordRepository();
-    const service = new CloudSyncService();
-    try {
-      await service.restoreWords(repo);
-      await loadWords();
-      Alert.alert('Success', 'Data synced from Cloudflare R2');
-    } catch (error) {
-      console.error('Failed to restore words:', error);
-      Alert.alert('Error', 'Failed to sync data');
->>>>>>> d2106c75
     }
   };
 
@@ -384,7 +361,6 @@
           </View>
         </SettingsSection>
 
-<<<<<<< HEAD
         <SettingsSection title="Cloud Sync" description="Backup your data to Cloudflare R2">
           <View className="flex-row mb-3">
             <TouchableOpacity
@@ -403,21 +379,6 @@
           {syncMessage ? (
             <Text className="text-sm text-gray-700">{syncMessage}</Text>
           ) : null}
-=======
-        <SettingsSection title="Cloud Sync" description="Backup or restore your words using Cloudflare R2.">
-          <TouchableOpacity
-            className="bg-blue-500 rounded-lg px-6 py-3 items-center mb-3"
-            onPress={handleBackup}
-          >
-            <Text className="text-white font-semibold text-base">Upload to Cloud</Text>
-          </TouchableOpacity>
-          <TouchableOpacity
-            className="bg-green-500 rounded-lg px-6 py-3 items-center"
-            onPress={handleRestore}
-          >
-            <Text className="text-white font-semibold text-base">Sync from Cloud</Text>
-          </TouchableOpacity>
->>>>>>> d2106c75
         </SettingsSection>
 
         <SettingsSection title="About">
