import React, { useState, useEffect } from "react";
<<<<<<< HEAD
import { View, TextInput, TouchableOpacity, Alert } from 'react-native';
import { Screen, Text, Button } from '../src/ui/components/themed';
=======
import { View, Text, TextInput, TouchableOpacity, Alert } from "react-native";
import { Screen } from "../src/ui/components/themed";
>>>>>>> 63cdf3f4
import { useTheme } from "../src/ui/theme";
import {
  Select,
  SelectTrigger,
  SelectInput,
  SelectIcon,
  SelectPortal,
  SelectBackdrop,
  SelectContent,
  SelectItem,
} from "@gluestack-ui/themed";
import { ChevronDown } from "lucide-react-native";
import { useStore } from "../src/ui/hooks/useStore";
import { getWordRepository } from "../src/platform/storageProvider";
import { storage } from "../src/platform/storageUtils";
import { ExampleGenerationMode, ModelOption } from "../src/ui/hooks/useStore";
import SettingsSection from "../src/ui/components/settings/SettingsSection";
import ToggleSwitch from "../src/ui/components/settings/ToggleSwitch";
import { AZURE_TTS_KEY } from "../env";
import { CloudSyncService } from "../src/infra/services/cloudSyncService";

const API_KEY_STORAGE_KEY = 'weilang_api_key';
const TTS_KEY_STORAGE_KEY = 'weilang_tts_key';
const GENERATION_MODE_STORAGE_KEY = 'weilang_generation_mode';
const SELECTED_MODEL_STORAGE_KEY = 'weilang_selected_model';

const GENERATION_MODES: { key: ExampleGenerationMode; label: string; description: string }[] = [
  {
    key: 'strict',
    label: 'Strict (Known Words Only)',
    description: 'Use only words you\'ve learned and reviewed'
  },
  {
    key: 'some-ood',
    label: 'Flexible (Some New Words)',
    description: 'Add 1-2 new words for natural sentences'
  },
  {
    key: 'many-ood',
    label: 'Relaxed (Many New Words)',
    description: 'Use additional common words freely'
  },
  {
    key: 'independent',
    label: 'Independent (Any Words)',
    description: 'Generate beginner-friendly sentences independently'
  }
];

const MODEL_OPTIONS: { key: ModelOption; label: string; description: string }[] = [
  {
    key: 'deepseek-ai/DeepSeek-V3',
    label: 'DeepSeek V3',
    description: 'Latest model with excellent Chinese support'
  },
  {
    key: 'meta-llama/Meta-Llama-3.1-405B-Instruct-Turbo',
    label: 'Llama 3.1 405B Turbo',
    description: 'Large model with strong reasoning capabilities'
  },
  {
    key: 'Qwen/Qwen2.5-72B-Instruct-Turbo',
    label: 'Qwen 2.5 72B Turbo',
    description: 'Optimized for Chinese language tasks'
  }
];

export default function SettingsScreen() {
  const {
    apiKey,
    setApiKey,
    ttsApiKey,
    setTtsApiKey,
    exampleGenerationMode,
    setExampleGenerationMode,
    selectedModel,
    setSelectedModel,
    flashcardSettings,
    setFlashcardSettings,
    loadWords
  } = useStore();
  const [inputKey, setInputKey] = useState(apiKey || '');
  const [showKey, setShowKey] = useState(false);
  const [inputTtsKey, setInputTtsKey] = useState(ttsApiKey || AZURE_TTS_KEY || '');
  const [showTtsKey, setShowTtsKey] = useState(false);
  const { theme } = useTheme();
  const cloudSync = React.useMemo(() => {
    try {
      return new CloudSyncService();
    } catch (error) {
      console.error('Failed to initialize CloudSyncService:', error);
      return null;
    }
  }, []);
  const [syncMessage, setSyncMessage] = useState('');

  useEffect(() => {
    // Update input when store updates
    setInputKey(apiKey || '');
    setInputTtsKey(ttsApiKey || AZURE_TTS_KEY || '');
  }, [apiKey, ttsApiKey]);

  const saveApiKey = async () => {
    try {
      if (inputKey.trim()) {
        await storage.setItem(API_KEY_STORAGE_KEY, inputKey.trim());
        setApiKey(inputKey.trim());
        Alert.alert('Success', 'API key saved successfully');
      } else {
        await storage.removeItem(API_KEY_STORAGE_KEY);
        setApiKey(null);
        Alert.alert('Success', 'API key removed');
      }
    } catch (error) {
      Alert.alert('Error', 'Failed to save API key');
    }
  };

  const saveTtsKey = async () => {
    try {
      if (inputTtsKey.trim()) {
        await storage.setItem(TTS_KEY_STORAGE_KEY, inputTtsKey.trim());
        setTtsApiKey(inputTtsKey.trim());
        Alert.alert('Success', 'TTS key saved successfully');
      } else {
        await storage.removeItem(TTS_KEY_STORAGE_KEY);
        setTtsApiKey(null);
        Alert.alert('Success', 'TTS key removed');
      }
    } catch (error) {
      Alert.alert('Error', 'Failed to save TTS key');
    }
  };

  const changeGenerationMode = async (mode: ExampleGenerationMode) => {
    try {
      setExampleGenerationMode(mode);
      await storage.setItem(GENERATION_MODE_STORAGE_KEY, mode);
    } catch (error) {
      console.error('Failed to save generation mode:', error);
    }
  };

  const changeModel = async (model: ModelOption) => {
    try {
      setSelectedModel(model);
      await storage.setItem(SELECTED_MODEL_STORAGE_KEY, model);
    } catch (error) {
      console.error('Failed to save model selection:', error);
    }
  };

  const togglePinyin = () => {
    setFlashcardSettings({ showPinyin: !flashcardSettings.showPinyin });
  };

  const toggleDeckFlip = () => {
    setFlashcardSettings({ deckFlipped: !flashcardSettings.deckFlipped });
  };

  const toggleAutoPlayTTS = () => {
    setFlashcardSettings({ autoPlayTTS: !flashcardSettings.autoPlayTTS });
  };

  const handleBackup = async () => {
    if (!cloudSync) {
      setSyncMessage('Cloud sync not available - check environment configuration');
      return;
    }
    try {
      setSyncMessage('Uploading backup...');
      await cloudSync.backupWords(getWordRepository());
      setSyncMessage('Backup uploaded to Cloudflare R2');
    } catch (error) {
      console.error('Backup failed', error);
      const errorMessage = error instanceof Error ? error.message : 'Unknown error';
      setSyncMessage(`Failed to upload backup: ${errorMessage}`);
    }
  };

  const handleRestore = async () => {
    if (!cloudSync) {
      setSyncMessage('Cloud sync not available - check environment configuration');
      return;
    }
    try {
      setSyncMessage('Syncing from cloud...');
      await cloudSync.restoreWords(getWordRepository());
      await loadWords();
      setSyncMessage('Data synced from Cloudflare R2');
    } catch (error) {
      console.error('Restore failed', error);
      const errorMessage = error instanceof Error ? error.message : 'Unknown error';
      setSyncMessage(`Failed to sync from cloud: ${errorMessage}`);
    }
  };

  return (
    <Screen scrollable style={{ backgroundColor: theme.colors.background.primary }} scrollViewProps={{ contentContainerStyle: { padding: theme.layout.lg, paddingBottom: theme.layout['2xl'] } }}>
        <SettingsSection title="Together API Configuration">
          <Text color="secondary" style={{ marginBottom: theme.layout.md }}>
            Enter your Together API key to enable example sentence generation.
            {apiKey && !inputKey.startsWith('sk-') && (
              <Text
                style={{ color: theme.colors.status.success, fontStyle: 'italic' }}
              >
                {' '} (Loaded from .env file)
              </Text>
            )}
          </Text>

          <View
            style={{
              flexDirection: 'row',
              alignItems: 'center',
              marginBottom: theme.layout.md,
            }}
          >
            <TextInput
              style={[theme.styles.input, { flex: 1 }]}
              value={inputKey}
              onChangeText={setInputKey}
              placeholder="Enter your API key"
              secureTextEntry={!showKey}
              autoCapitalize="none"
              autoCorrect={false}
            />
            <TouchableOpacity
              onPress={() => setShowKey(!showKey)}
              style={{
                marginLeft: theme.layout.sm,
                paddingHorizontal: theme.layout.sm,
                paddingVertical: theme.layout.xs,
              }}
            >
              <Text style={{ color: theme.colors.interactive.primary, fontWeight: '500' }}>
                {showKey ? 'Hide' : 'Show'}
              </Text>
            </TouchableOpacity>
          </View>

          <Button title="Save API Key" onPress={saveApiKey} />

          <Text
            variant="caption"
            color="secondary"
            style={{ marginTop: theme.layout.sm, fontStyle: 'italic' }}
          >
            Get your API key from https://api.together.xyz
          </Text>
        </SettingsSection>

        <SettingsSection title="Azure TTS Configuration">
          <Text color="secondary" style={{ marginBottom: theme.layout.md }}>
            Provide an Azure TTS key for high quality speech synthesis.
            {AZURE_TTS_KEY ? (
              <Text
                style={{ color: theme.colors.status.success, fontStyle: 'italic' }}
              >
                {' '} (Loaded from .env file)
              </Text>
            ) : null}
          </Text>

          <View
            style={{
              flexDirection: 'row',
              alignItems: 'center',
              marginBottom: theme.layout.md,
            }}
          >
            <TextInput
              style={[theme.styles.input, { flex: 1 }]}
              value={inputTtsKey}
              onChangeText={setInputTtsKey}
              placeholder="Enter your TTS key"
              secureTextEntry={!showTtsKey}
              autoCapitalize="none"
              autoCorrect={false}
            />
            <TouchableOpacity
              onPress={() => setShowTtsKey(!showTtsKey)}
              style={{
                marginLeft: theme.layout.sm,
                paddingHorizontal: theme.layout.sm,
                paddingVertical: theme.layout.xs,
              }}
            >
              <Text style={{ color: theme.colors.interactive.primary, fontWeight: '500' }}>
                {showTtsKey ? 'Hide' : 'Show'}
              </Text>
            </TouchableOpacity>
          </View>

          <Button title="Save TTS Key" onPress={saveTtsKey} />

          <Text
            variant="caption"
            color="secondary"
            style={{ marginTop: theme.layout.sm, fontStyle: 'italic' }}
          >
            Azure portal &gt; Cognitive Services &gt; Speech
          </Text>
        </SettingsSection>

        <SettingsSection title="Flashcard Settings" description="Customize your flashcard learning experience.">
          <View
            style={{
              flexDirection: 'row',
              justifyContent: 'space-between',
              alignItems: 'center',
              paddingVertical: theme.layout.md,
              borderBottomWidth: 1,
              borderBottomColor: theme.colors.border.subtle,
            }}
          >
            <View style={{ flex: 1, marginRight: theme.layout.md }}>
              <Text variant="bodyLarge" style={{ fontWeight: '600', marginBottom: theme.layout.xs }}>
                Show Pinyin
              </Text>
              <Text color="secondary">Display pinyin pronunciation guide on flashcards</Text>
            </View>
            <ToggleSwitch value={flashcardSettings.showPinyin} onChange={togglePinyin} />
          </View>

          <View
            style={{
              flexDirection: 'row',
              justifyContent: 'space-between',
              alignItems: 'center',
              paddingVertical: theme.layout.md,
              borderBottomWidth: 1,
              borderBottomColor: theme.colors.border.subtle,
            }}
          >
            <View style={{ flex: 1, marginRight: theme.layout.md }}>
              <Text variant="bodyLarge" style={{ fontWeight: '600', marginBottom: theme.layout.xs }}>
                Flip Deck Direction
              </Text>
              <Text color="secondary">
                {flashcardSettings.deckFlipped
                  ? 'Show English → Write Chinese characters'
                  : 'Show Chinese → Recall English meaning'}
              </Text>
            </View>
            <ToggleSwitch value={flashcardSettings.deckFlipped} onChange={toggleDeckFlip} />
          </View>

          <View
            style={{
              flexDirection: 'row',
              justifyContent: 'space-between',
              alignItems: 'center',
              paddingVertical: theme.layout.md,
            }}
          >
            <View style={{ flex: 1, marginRight: theme.layout.md }}>
              <Text variant="bodyLarge" style={{ fontWeight: '600', marginBottom: theme.layout.xs }}>
                Auto-play TTS
              </Text>
              <Text color="secondary">
                {flashcardSettings.autoPlayTTS
                  ? 'Automatically speak Chinese when answer is revealed'
                  : 'Manual audio playback only'}
              </Text>
            </View>
            <ToggleSwitch value={flashcardSettings.autoPlayTTS} onChange={toggleAutoPlayTTS} />
          </View>

          <View
            style={{
              backgroundColor: theme.colors.surface.primary,
              padding: theme.layout.md,
              borderRadius: theme.borderRadius.md,
              marginTop: theme.layout.md,
            }}
          >
            <Text variant="bodySmall" style={{ fontWeight: '600', marginBottom: theme.layout.xs }}>
              Current Configuration:
            </Text>
            <Text color="secondary" style={{ marginBottom: theme.layout.xs }}>
              • Pinyin: {flashcardSettings.showPinyin ? 'Shown' : 'Hidden'}
            </Text>
            <Text color="secondary" style={{ marginBottom: theme.layout.xs }}>
              • Direction: {flashcardSettings.deckFlipped ? 'English → Chinese' : 'Chinese → English'}
            </Text>
            <Text color="secondary">
              • Auto-play TTS: {flashcardSettings.autoPlayTTS ? 'Enabled' : 'Disabled'}
            </Text>
          </View>
        </SettingsSection>

        <SettingsSection title="Example Generation Mode" description="Choose how examples are generated when you have few or no learned words.">
          <View
            style={{
              backgroundColor: theme.colors.surface.primary,
              padding: theme.layout.md,
              borderRadius: theme.borderRadius.md,
              marginBottom: theme.layout.md,
            }}
          >
            <Text variant="bodyLarge" style={{ fontWeight: '600', marginBottom: theme.layout.xs }}>
              Current: {GENERATION_MODES.find(m => m.key === exampleGenerationMode)?.label}
            </Text>
            <Text color="secondary">
              {GENERATION_MODES.find(m => m.key === exampleGenerationMode)?.description}
            </Text>
          </View>

          <View style={{ gap: theme.layout.sm }}>
            {GENERATION_MODES.map((mode) => (
              <TouchableOpacity
                key={mode.key}
                onPress={() => changeGenerationMode(mode.key)}
                style={{
                  padding: theme.layout.md,
                  borderRadius: theme.borderRadius.xl,
                  borderWidth: 2,
                  borderColor:
                    exampleGenerationMode === mode.key
                      ? theme.colors.interactive.primary
                      : theme.colors.border.primary,
                  backgroundColor:
                    exampleGenerationMode === mode.key
                      ? theme.colors.interactive.primary
                      : theme.colors.surface.primary,
                }}
              >
                <Text
                  variant="bodyLarge"
                  style={{
                    fontWeight: '600',
                    marginBottom: theme.layout.xs,
                    color:
                      exampleGenerationMode === mode.key
                        ? theme.colors.text.inverse
                        : theme.colors.text.primary,
                  }}
                >
                  {mode.label}
                </Text>
                <Text
                  style={{
                    color:
                      exampleGenerationMode === mode.key
                        ? theme.colors.text.inverse
                        : theme.colors.text.secondary,
                  }}
                >
                  {mode.description}
                </Text>
              </TouchableOpacity>
            ))}
          </View>
        </SettingsSection>

        <SettingsSection title="AI Model Selection" description="Choose which AI model to use for generating examples and character meanings.">
          <View
            style={{
              backgroundColor: theme.colors.info.background,
              padding: theme.layout.md,
              borderRadius: theme.borderRadius.md,
              marginBottom: theme.layout.md,
            }}
          >
            <Text
              variant="bodySmall"
              style={{ color: theme.colors.info.border, fontWeight: '600', marginBottom: theme.layout.xs }}
            >
              Enhanced Character Analysis
            </Text>
            <Text style={{ color: theme.colors.info.border }}>
              Character meanings are now generated using AI when database lookup fails, providing more comprehensive definitions.
            </Text>
          </View>
          
          <Select selectedValue={selectedModel} onValueChange={value => changeModel(value as ModelOption)}>
            <SelectTrigger>
              <SelectInput placeholder="Select model" />
              <SelectIcon><ChevronDown size={16} /></SelectIcon>
            </SelectTrigger>
            <SelectPortal>
              <SelectBackdrop />
              <SelectContent>
                {MODEL_OPTIONS.map(option => (
                  <SelectItem key={option.key} label={option.label} value={option.key} />
                ))}
              </SelectContent>
            </SelectPortal>
          </Select>
          
          <View
            style={{
              marginTop: theme.layout.md,
              padding: theme.layout.md,
              backgroundColor: theme.colors.surface.primary,
              borderRadius: theme.borderRadius.md,
            }}
          >
            <Text variant="bodySmall" style={{ fontWeight: '600', marginBottom: theme.layout.xs }}>
              Current Model:
            </Text>
            <Text style={{ fontWeight: '500', color: theme.colors.text.primary }}>
              {MODEL_OPTIONS.find(m => m.key === selectedModel)?.label}
            </Text>
            <Text variant="caption" color="secondary" style={{ marginTop: theme.layout.xs }}>
              {MODEL_OPTIONS.find(m => m.key === selectedModel)?.description}
            </Text>
          </View>
        </SettingsSection>

        <SettingsSection title="Cloud Sync" description="Backup your data to Cloudflare R2">
          <View style={{ flexDirection: 'row', marginBottom: theme.layout.md }}>
            <View style={{ flex: 1, marginRight: theme.layout.sm }}>
              <Button title="Upload Backup" onPress={handleBackup} />
            </View>
            <View style={{ flex: 1 }}>
              <Button title="Sync From Cloud" onPress={handleRestore} />
            </View>
          </View>
          {syncMessage ? (
            <Text color="secondary">{syncMessage}</Text>
          ) : null}
        </SettingsSection>

        <SettingsSection title="About">
          <Text color="secondary" style={{ marginBottom: theme.layout.xs }}>
            魏Lang
          </Text>
          <Text color="secondary" style={{ marginBottom: theme.layout.xs }}>
            Version 1.0.0
          </Text>
          <Text color="secondary">Spaced repetition for Chinese learning</Text>
        </SettingsSection>
      </Screen>
  );
}
<|MERGE_RESOLUTION|>--- conflicted
+++ resolved
@@ -1,11 +1,7 @@
 import React, { useState, useEffect } from "react";
-<<<<<<< HEAD
 import { View, TextInput, TouchableOpacity, Alert } from 'react-native';
 import { Screen, Text, Button } from '../src/ui/components/themed';
-=======
-import { View, Text, TextInput, TouchableOpacity, Alert } from "react-native";
-import { Screen } from "../src/ui/components/themed";
->>>>>>> 63cdf3f4
+
 import { useTheme } from "../src/ui/theme";
 import {
   Select,
