import React, { useState, useEffect } from "react";
<<<<<<< HEAD
import { View, Text, TextInput, TouchableOpacity, Alert } from "react-native";
import { Screen } from "../src/ui/components/themed";
=======
import { View, TextInput, TouchableOpacity, Alert } from 'react-native';
import { Screen, Text, Button } from '../src/ui/components/themed';

>>>>>>> f2cd1eb9
import { useTheme } from "../src/ui/theme";
import {
  Select,
  SelectTrigger,
  SelectInput,
  SelectIcon,
  SelectPortal,
  SelectBackdrop,
  SelectContent,
  SelectItem,
} from "@gluestack-ui/themed";
import { ChevronDown } from "lucide-react-native";
import { useStore } from "../src/ui/hooks/useStore";
import { getWordRepository } from "../src/platform/storageProvider";
import { storage } from "../src/platform/storageUtils";
import { ExampleGenerationMode, ModelOption } from "../src/ui/hooks/useStore";
import SettingsSection from "../src/ui/components/settings/SettingsSection";
import ToggleSwitch from "../src/ui/components/settings/ToggleSwitch";
import { AZURE_TTS_KEY } from "../env";
import { CloudSyncService } from "../src/infra/services/cloudSyncService";

const API_KEY_STORAGE_KEY = 'weilang_api_key';
const TTS_KEY_STORAGE_KEY = 'weilang_tts_key';
const GENERATION_MODE_STORAGE_KEY = 'weilang_generation_mode';
const SELECTED_MODEL_STORAGE_KEY = 'weilang_selected_model';

const GENERATION_MODES: { key: ExampleGenerationMode; label: string; description: string }[] = [
  {
    key: 'strict',
    label: 'Strict (Known Words Only)',
    description: 'Use only words you\'ve learned and reviewed'
  },
  {
    key: 'some-ood',
    label: 'Flexible (Some New Words)',
    description: 'Add 1-2 new words for natural sentences'
  },
  {
    key: 'many-ood',
    label: 'Relaxed (Many New Words)',
    description: 'Use additional common words freely'
  },
  {
    key: 'independent',
    label: 'Independent (Any Words)',
    description: 'Generate beginner-friendly sentences independently'
  }
];

const MODEL_OPTIONS: { key: ModelOption; label: string; description: string }[] = [
  {
    key: 'deepseek-ai/DeepSeek-V3',
    label: 'DeepSeek V3',
    description: 'Latest model with excellent Chinese support'
  },
  {
    key: 'meta-llama/Meta-Llama-3.1-405B-Instruct-Turbo',
    label: 'Llama 3.1 405B Turbo',
    description: 'Large model with strong reasoning capabilities'
  },
  {
    key: 'Qwen/Qwen2.5-72B-Instruct-Turbo',
    label: 'Qwen 2.5 72B Turbo',
    description: 'Optimized for Chinese language tasks'
  }
];

export default function SettingsScreen() {
  const {
    apiKey,
    setApiKey,
    ttsApiKey,
    setTtsApiKey,
    exampleGenerationMode,
    setExampleGenerationMode,
    selectedModel,
    setSelectedModel,
    flashcardSettings,
    setFlashcardSettings,
    loadWords
  } = useStore();
  const [inputKey, setInputKey] = useState(apiKey || '');
  const [showKey, setShowKey] = useState(false);
  const [inputTtsKey, setInputTtsKey] = useState(ttsApiKey || AZURE_TTS_KEY || '');
  const [showTtsKey, setShowTtsKey] = useState(false);
<<<<<<< HEAD
  const { theme } = useTheme();
=======
  const { theme, styles } = useTheme();
>>>>>>> f2cd1eb9
  const cloudSync = React.useMemo(() => {
    try {
      return new CloudSyncService();
    } catch (error) {
      console.error('Failed to initialize CloudSyncService:', error);
      return null;
    }
  }, []);
  const [syncMessage, setSyncMessage] = useState('');

  useEffect(() => {
    // Update input when store updates
    setInputKey(apiKey || '');
    setInputTtsKey(ttsApiKey || AZURE_TTS_KEY || '');
  }, [apiKey, ttsApiKey]);

  const saveApiKey = async () => {
    try {
      if (inputKey.trim()) {
        await storage.setItem(API_KEY_STORAGE_KEY, inputKey.trim());
        setApiKey(inputKey.trim());
        Alert.alert('Success', 'API key saved successfully');
      } else {
        await storage.removeItem(API_KEY_STORAGE_KEY);
        setApiKey(null);
        Alert.alert('Success', 'API key removed');
      }
    } catch (error) {
      Alert.alert('Error', 'Failed to save API key');
    }
  };

  const saveTtsKey = async () => {
    try {
      if (inputTtsKey.trim()) {
        await storage.setItem(TTS_KEY_STORAGE_KEY, inputTtsKey.trim());
        setTtsApiKey(inputTtsKey.trim());
        Alert.alert('Success', 'TTS key saved successfully');
      } else {
        await storage.removeItem(TTS_KEY_STORAGE_KEY);
        setTtsApiKey(null);
        Alert.alert('Success', 'TTS key removed');
      }
    } catch (error) {
      Alert.alert('Error', 'Failed to save TTS key');
    }
  };

  const changeGenerationMode = async (mode: ExampleGenerationMode) => {
    try {
      setExampleGenerationMode(mode);
      await storage.setItem(GENERATION_MODE_STORAGE_KEY, mode);
    } catch (error) {
      console.error('Failed to save generation mode:', error);
    }
  };

  const changeModel = async (model: ModelOption) => {
    try {
      setSelectedModel(model);
      await storage.setItem(SELECTED_MODEL_STORAGE_KEY, model);
    } catch (error) {
      console.error('Failed to save model selection:', error);
    }
  };

  const togglePinyin = () => {
    setFlashcardSettings({ showPinyin: !flashcardSettings.showPinyin });
  };

  const toggleDeckFlip = () => {
    setFlashcardSettings({ deckFlipped: !flashcardSettings.deckFlipped });
  };

  const toggleAutoPlayTTS = () => {
    setFlashcardSettings({ autoPlayTTS: !flashcardSettings.autoPlayTTS });
  };

  const handleBackup = async () => {
    if (!cloudSync) {
      setSyncMessage('Cloud sync not available - check environment configuration');
      return;
    }
    try {
      setSyncMessage('Uploading backup...');
      await cloudSync.backupWords(getWordRepository());
      setSyncMessage('Backup uploaded to Cloudflare R2');
    } catch (error) {
      console.error('Backup failed', error);
      const errorMessage = error instanceof Error ? error.message : 'Unknown error';
      setSyncMessage(`Failed to upload backup: ${errorMessage}`);
    }
  };

  const handleRestore = async () => {
    if (!cloudSync) {
      setSyncMessage('Cloud sync not available - check environment configuration');
      return;
    }
    try {
      setSyncMessage('Syncing from cloud...');
      await cloudSync.restoreWords(getWordRepository());
      await loadWords();
      setSyncMessage('Data synced from Cloudflare R2');
    } catch (error) {
      console.error('Restore failed', error);
      const errorMessage = error instanceof Error ? error.message : 'Unknown error';
      setSyncMessage(`Failed to sync from cloud: ${errorMessage}`);
    }
  };

  return (
    <Screen scrollable style={{ backgroundColor: theme.colors.background.primary }} scrollViewProps={{ contentContainerStyle: { padding: theme.layout.lg, paddingBottom: theme.layout['2xl'] } }}>
        <SettingsSection title="Together API Configuration">
          <Text color="secondary" style={{ marginBottom: theme.layout.md }}>
            Enter your Together API key to enable example sentence generation.
            {apiKey && !inputKey.startsWith('sk-') && (
              <Text
                style={{ color: theme.colors.status.success, fontStyle: 'italic' }}
              >
                {' '} (Loaded from .env file)
              </Text>
            )}
          </Text>

          <View
            style={{
              flexDirection: 'row',
              alignItems: 'center',
              marginBottom: theme.layout.md,
            }}
          >
            <TextInput
              style={[styles.input, { flex: 1 }]}
              value={inputKey}
              onChangeText={setInputKey}
              placeholder="Enter your API key"
              secureTextEntry={!showKey}
              autoCapitalize="none"
              autoCorrect={false}
            />
            <TouchableOpacity
              onPress={() => setShowKey(!showKey)}
              style={{
                marginLeft: theme.layout.sm,
                paddingHorizontal: theme.layout.sm,
                paddingVertical: theme.layout.xs,
              }}
            >
              <Text style={{ color: theme.colors.interactive.primary, fontWeight: '500' }}>
                {showKey ? 'Hide' : 'Show'}
              </Text>
            </TouchableOpacity>
          </View>

          <Button title="Save API Key" onPress={saveApiKey} />

          <Text
            variant="caption"
            color="secondary"
            style={{ marginTop: theme.layout.sm, fontStyle: 'italic' }}
          >
            Get your API key from https://api.together.xyz
          </Text>
        </SettingsSection>

        <SettingsSection title="Azure TTS Configuration">
          <Text color="secondary" style={{ marginBottom: theme.layout.md }}>
            Provide an Azure TTS key for high quality speech synthesis.
            {AZURE_TTS_KEY ? (
              <Text
                style={{ color: theme.colors.status.success, fontStyle: 'italic' }}
              >
                {' '} (Loaded from .env file)
              </Text>
            ) : null}
          </Text>

          <View
            style={{
              flexDirection: 'row',
              alignItems: 'center',
              marginBottom: theme.layout.md,
            }}
          >
            <TextInput
              style={[styles.input, { flex: 1 }]}
              value={inputTtsKey}
              onChangeText={setInputTtsKey}
              placeholder="Enter your TTS key"
              secureTextEntry={!showTtsKey}
              autoCapitalize="none"
              autoCorrect={false}
            />
            <TouchableOpacity
              onPress={() => setShowTtsKey(!showTtsKey)}
              style={{
                marginLeft: theme.layout.sm,
                paddingHorizontal: theme.layout.sm,
                paddingVertical: theme.layout.xs,
              }}
            >
              <Text style={{ color: theme.colors.interactive.primary, fontWeight: '500' }}>
                {showTtsKey ? 'Hide' : 'Show'}
              </Text>
            </TouchableOpacity>
          </View>

          <Button title="Save TTS Key" onPress={saveTtsKey} />

          <Text
            variant="caption"
            color="secondary"
            style={{ marginTop: theme.layout.sm, fontStyle: 'italic' }}
          >
            Azure portal &gt; Cognitive Services &gt; Speech
          </Text>
        </SettingsSection>

        <SettingsSection title="Flashcard Settings" description="Customize your flashcard learning experience.">
          <View
            style={{
              flexDirection: 'row',
              justifyContent: 'space-between',
              alignItems: 'center',
              paddingVertical: theme.layout.md,
              borderBottomWidth: 1,
              borderBottomColor: theme.colors.border.subtle,
            }}
          >
            <View style={{ flex: 1, marginRight: theme.layout.md }}>
              <Text variant="bodyLarge" style={{ fontWeight: '600', marginBottom: theme.layout.xs }}>
                Show Pinyin
              </Text>
              <Text color="secondary">Display pinyin pronunciation guide on flashcards</Text>
            </View>
            <ToggleSwitch value={flashcardSettings.showPinyin} onChange={togglePinyin} />
          </View>

          <View
            style={{
              flexDirection: 'row',
              justifyContent: 'space-between',
              alignItems: 'center',
              paddingVertical: theme.layout.md,
              borderBottomWidth: 1,
              borderBottomColor: theme.colors.border.subtle,
            }}
          >
            <View style={{ flex: 1, marginRight: theme.layout.md }}>
              <Text variant="bodyLarge" style={{ fontWeight: '600', marginBottom: theme.layout.xs }}>
                Flip Deck Direction
              </Text>
              <Text color="secondary">
                {flashcardSettings.deckFlipped
                  ? 'Show English → Write Chinese characters'
                  : 'Show Chinese → Recall English meaning'}
              </Text>
            </View>
            <ToggleSwitch value={flashcardSettings.deckFlipped} onChange={toggleDeckFlip} />
          </View>

          <View
            style={{
              flexDirection: 'row',
              justifyContent: 'space-between',
              alignItems: 'center',
              paddingVertical: theme.layout.md,
            }}
          >
            <View style={{ flex: 1, marginRight: theme.layout.md }}>
              <Text variant="bodyLarge" style={{ fontWeight: '600', marginBottom: theme.layout.xs }}>
                Auto-play TTS
              </Text>
              <Text color="secondary">
                {flashcardSettings.autoPlayTTS
                  ? 'Automatically speak Chinese when answer is revealed'
                  : 'Manual audio playback only'}
              </Text>
            </View>
            <ToggleSwitch value={flashcardSettings.autoPlayTTS} onChange={toggleAutoPlayTTS} />
          </View>

          <View
            style={{
              backgroundColor: theme.colors.surface.primary,
              padding: theme.layout.md,
              borderRadius: theme.borderRadius.md,
              marginTop: theme.layout.md,
            }}
          >
            <Text variant="bodySmall" style={{ fontWeight: '600', marginBottom: theme.layout.xs }}>
              Current Configuration:
            </Text>
            <Text color="secondary" style={{ marginBottom: theme.layout.xs }}>
              • Pinyin: {flashcardSettings.showPinyin ? 'Shown' : 'Hidden'}
            </Text>
            <Text color="secondary" style={{ marginBottom: theme.layout.xs }}>
              • Direction: {flashcardSettings.deckFlipped ? 'English → Chinese' : 'Chinese → English'}
            </Text>
            <Text color="secondary">
              • Auto-play TTS: {flashcardSettings.autoPlayTTS ? 'Enabled' : 'Disabled'}
            </Text>
          </View>
        </SettingsSection>

        <SettingsSection title="Example Generation Mode" description="Choose how examples are generated when you have few or no learned words.">
          <View
            style={{
              backgroundColor: theme.colors.surface.primary,
              padding: theme.layout.md,
              borderRadius: theme.borderRadius.md,
              marginBottom: theme.layout.md,
            }}
          >
            <Text variant="bodyLarge" style={{ fontWeight: '600', marginBottom: theme.layout.xs }}>
              Current: {GENERATION_MODES.find(m => m.key === exampleGenerationMode)?.label}
            </Text>
            <Text color="secondary">
              {GENERATION_MODES.find(m => m.key === exampleGenerationMode)?.description}
            </Text>
          </View>

          <View style={{ gap: theme.layout.sm }}>
            {GENERATION_MODES.map((mode) => (
              <TouchableOpacity
                key={mode.key}
                onPress={() => changeGenerationMode(mode.key)}
                style={{
                  padding: theme.layout.md,
                  borderRadius: theme.borderRadius.xl,
                  borderWidth: 2,
                  borderColor:
                    exampleGenerationMode === mode.key
                      ? theme.colors.interactive.primary
                      : theme.colors.border.primary,
                  backgroundColor:
                    exampleGenerationMode === mode.key
                      ? theme.colors.interactive.primary
                      : theme.colors.surface.primary,
                }}
              >
                <Text
                  variant="bodyLarge"
                  style={{
                    fontWeight: '600',
                    marginBottom: theme.layout.xs,
                    color:
                      exampleGenerationMode === mode.key
                        ? theme.colors.text.inverse
                        : theme.colors.text.primary,
                  }}
                >
                  {mode.label}
                </Text>
                <Text
                  style={{
                    color:
                      exampleGenerationMode === mode.key
                        ? theme.colors.text.inverse
                        : theme.colors.text.secondary,
                  }}
                >
                  {mode.description}
                </Text>
              </TouchableOpacity>
            ))}
          </View>
        </SettingsSection>

        <SettingsSection title="AI Model Selection" description="Choose which AI model to use for generating examples and character meanings.">
          <View
            style={{
              backgroundColor: theme.colors.status.infoBackground,
              padding: theme.layout.md,
              borderRadius: theme.borderRadius.md,
              marginBottom: theme.layout.md,
            }}
          >
            <Text
              variant="bodySmall"
              style={{ color: theme.colors.status.infoBorder, fontWeight: '600', marginBottom: theme.layout.xs }}
            >
              Enhanced Character Analysis
            </Text>
            <Text style={{ color: theme.colors.status.infoBorder }}>
              Character meanings are now generated using AI when database lookup fails, providing more comprehensive definitions.
            </Text>
          </View>
          
          <Select selectedValue={selectedModel} onValueChange={value => changeModel(value as ModelOption)}>
            <SelectTrigger>
              <SelectInput placeholder="Select model" />
              <SelectIcon><ChevronDown size={16} /></SelectIcon>
            </SelectTrigger>
            <SelectPortal>
              <SelectBackdrop />
              <SelectContent>
                {MODEL_OPTIONS.map(option => (
                  <SelectItem key={option.key} label={option.label} value={option.key} />
                ))}
              </SelectContent>
            </SelectPortal>
          </Select>
          
          <View
            style={{
              marginTop: theme.layout.md,
              padding: theme.layout.md,
              backgroundColor: theme.colors.surface.primary,
              borderRadius: theme.borderRadius.md,
            }}
          >
            <Text variant="bodySmall" style={{ fontWeight: '600', marginBottom: theme.layout.xs }}>
              Current Model:
            </Text>
            <Text style={{ fontWeight: '500', color: theme.colors.text.primary }}>
              {MODEL_OPTIONS.find(m => m.key === selectedModel)?.label}
            </Text>
            <Text variant="caption" color="secondary" style={{ marginTop: theme.layout.xs }}>
              {MODEL_OPTIONS.find(m => m.key === selectedModel)?.description}
            </Text>
          </View>
        </SettingsSection>

        <SettingsSection title="Cloud Sync" description="Backup your data to Cloudflare R2">
          <View style={{ flexDirection: 'row', marginBottom: theme.layout.md }}>
            <View style={{ flex: 1, marginRight: theme.layout.sm }}>
              <Button title="Upload Backup" onPress={handleBackup} />
            </View>
            <View style={{ flex: 1 }}>
              <Button title="Sync From Cloud" onPress={handleRestore} />
            </View>
          </View>
          {syncMessage ? (
            <Text color="secondary">{syncMessage}</Text>
          ) : null}
        </SettingsSection>

        <SettingsSection title="About">
          <Text color="secondary" style={{ marginBottom: theme.layout.xs }}>
            魏Lang
          </Text>
          <Text color="secondary" style={{ marginBottom: theme.layout.xs }}>
            Version 1.0.0
          </Text>
          <Text color="secondary">Spaced repetition for Chinese learning</Text>
        </SettingsSection>
      </Screen>
  );
}
<|MERGE_RESOLUTION|>--- conflicted
+++ resolved
@@ -1,12 +1,8 @@
 import React, { useState, useEffect } from "react";
-<<<<<<< HEAD
-import { View, Text, TextInput, TouchableOpacity, Alert } from "react-native";
-import { Screen } from "../src/ui/components/themed";
-=======
+
 import { View, TextInput, TouchableOpacity, Alert } from 'react-native';
 import { Screen, Text, Button } from '../src/ui/components/themed';
 
->>>>>>> f2cd1eb9
 import { useTheme } from "../src/ui/theme";
 import {
   Select,
@@ -92,11 +88,8 @@
   const [showKey, setShowKey] = useState(false);
   const [inputTtsKey, setInputTtsKey] = useState(ttsApiKey || AZURE_TTS_KEY || '');
   const [showTtsKey, setShowTtsKey] = useState(false);
-<<<<<<< HEAD
-  const { theme } = useTheme();
-=======
+
   const { theme, styles } = useTheme();
->>>>>>> f2cd1eb9
   const cloudSync = React.useMemo(() => {
     try {
       return new CloudSyncService();
